--- conflicted
+++ resolved
@@ -2,6 +2,7 @@
 from langchain_text_splitters import RecursiveJsonSplitter
 import tiktoken
 import json
+import os
 
 
 # returns list of dictionaries, first one being file tree, the rest will be file sections and its contents
@@ -89,12 +90,9 @@
 
 
 def split_ast(input, chunk_size):
-<<<<<<< HEAD
-    pass
-=======
     modules = {}
     results = []
-    try: 
+    try:
         with open(input) as f:
             src = json.load(f)['nodes']
 
@@ -105,7 +103,7 @@
                 modules[module] = []
             modules[module].append(node)
 
-        #will treat the group of nodes as text and split by the border of the nodes 
+        #will treat the group of nodes as text and split by the border of the nodes
         splitter = RecursiveCharacterTextSplitter.from_tiktoken_encoder (
             encoding_name='cl100k_base',
             chunk_size=chunk_size,
@@ -113,21 +111,20 @@
             separators= ["}, {"]
         )
 
-        #if module is too big, it will be split with labeled sections 
+        #if module is too big, it will be split with labeled sections
         for k,v in modules.items():
             chunks = splitter.split_text(json.dumps(v))
             for j, sec in enumerate(chunks):
                 results.append({"module": k, "section" : j+1, "nodes": sec})
-        print(len(results))             
+        print(len(results))
 
     except FileNotFoundError:
         print(f"Error: {input} not found")
     except json.JSONDecodeError:
         print("Error: Invalid JSON ")
-    
+
 
     return results
->>>>>>> 275c8c57
 
 # example usage of split_text
 # def main():
@@ -144,5 +141,4 @@
 #     print(len(separated))
 #     print(separated[99])
 
-
 # main()